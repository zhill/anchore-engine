import json
import stat
import datetime
import base64
import re
import tarfile
import io
from connexion import request

from anchore_engine import utils
import anchore_engine.apis
from anchore_engine.apis.authorization import get_authorizer, RequestingAccountValue, ActionBoundPermission
from anchore_engine.apis.context import ApiRequestContextProxy
from anchore_engine.apis import exceptions as api_exceptions
from anchore_engine.clients.services.policy_engine import PolicyEngineClient
from anchore_engine.clients.services.catalog import CatalogClient
from anchore_engine.clients.services import internal_client_for
import anchore_engine.common
from anchore_engine.common.helpers import make_response_error, make_anchore_exception, make_eval_record, make_policy_record, make_response_routes
import anchore_engine.common.images
import anchore_engine.configuration.localconfig
from anchore_engine.subsys import taskstate, logger
import anchore_engine.subsys.metrics
from anchore_engine.utils import parse_dockerimage_string
from anchore_engine.services.apiext.api.controllers.utils import normalize_image_add_source, validate_image_add_source
from anchore_engine.services.apiext.api import helpers

from anchore_engine.subsys.metrics import flask_metrics


authorizer = get_authorizer()


<<<<<<< HEAD
=======
def make_response_content(content_type, content_data):
    ret = []

    localconfig = anchore_engine.configuration.localconfig.get_config()
    all_content_types = localconfig.get('image_content_types', []) + localconfig.get('image_metadata_types', [])
    if content_type not in all_content_types:    
        logger.warn("input content_type (" + str(content_type) +") not supported (" + str(
            all_content_types) + ")")
        return ret

    if not content_data:
        logger.warn("empty content data given to format - returning empty result")
        return ret

    # type-specific formatting of content data
    if content_type == 'os':
        elkeys = ['license', 'origin', 'size', 'type', 'version']
        for package in list(content_data.keys()):
            el = {}
            try:
                el['package'] = package
                for k in elkeys:
                    if k in content_data[package]:
                        el[k] = content_data[package][k]
                    else:
                        el[k] = None

                # Special formatting for rpms
                if content_data[package].get('type', "").lower() in ['rpm']:
                    v = content_data[package].get('version', None)
                    r = content_data[package].get('release', None)
                    if (v and r) and (v.lower() != 'n/a') and r.lower() != 'n/a':
                        el['version'] = "{}-{}".format(v, r)

            except:
                el = {}
            if el:
                ret.append(el)

    elif content_type == 'npm':
        for package in list(content_data.keys()):
            el = {}
            try:
                el['package'] = content_data[package]['name']
                el['type'] = 'NPM'
                el['location'] = package
                el['version'] = content_data[package]['versions'][0]
                el['origin'] = ','.join(content_data[package]['origins']) or 'Unknown'
                el['license'] = ' '.join(content_data[package]['lics']) or 'Unknown'
            except:
                el = {}
            if el:
                ret.append(el)

    elif content_type == 'gem':
        for package in list(content_data.keys()):
            el = {}
            try:
                el['package'] = content_data[package]['name']
                el['type'] = 'GEM'
                el['location'] = package
                el['version'] = content_data[package]['versions'][0]
                el['origin'] = ','.join(content_data[package]['origins']) or 'Unknown'
                el['license'] = ' '.join(content_data[package]['lics']) or 'Unknown'
            except:
                el = {}
            if el:
                ret.append(el)

    elif content_type == 'python':
        for package in list(content_data.keys()):
            el = {}
            try:
                el['package'] = content_data[package]['name']
                el['type'] = 'PYTHON'
                el['location'] = content_data[package]['location']
                el['version'] = content_data[package]['version']
                el['origin'] = content_data[package]['origin'] or 'Unknown'
                el['license'] = content_data[package]['license'] or 'Unknown'
            except:
                el = {}
            if el:
                ret.append(el)

    elif content_type == 'java':
        for package in list(content_data.keys()):
            el = {}
            try:
                el['package'] = content_data[package]['name']
                el['type'] = content_data[package]['type'].upper()
                el['location'] = content_data[package]['location']
                el['specification-version'] = content_data[package]['specification-version']
                el['implementation-version'] = content_data[package]['implementation-version']
                el['maven-version'] = content_data[package]['maven-version']
                el['origin'] = content_data[package]['origin'] or 'Unknown'
            except:
                el = {}
            if el:
                ret.append(el)
    elif content_type == 'files':
        elmap = {
            'linkdst': 'linkdest',
            'size': 'size',
            'mode': 'mode',
            'sha256': 'sha256',
            'type': 'type',
            'uid': 'uid',
            'gid': 'gid'
        }
        for filename in list(content_data.keys()):
            el = {}
            try:
                el['filename'] = filename
                for elkey in list(elmap.keys()):
                    try:
                        el[elmap[elkey]] = content_data[filename][elkey]
                    except:
                        el[elmap[elkey]] = None

                # special formatting
                el['mode'] = format(stat.S_IMODE(el['mode']), '05o')
                if el['sha256'] == 'DIRECTORY_OR_OTHER':
                    el['sha256'] = None

            except Exception as err:
                el = {}
            if el:
                ret.append(el)
    elif content_type in ['docker_history']:
        try:
            ret = utils.ensure_str(base64.encodebytes(utils.ensure_bytes(json.dumps(content_data))))
        except Exception as err:
            logger.warn("could not convert content to json/base64 encode - exception: {}".format(err))
            ret = ""
    elif content_type in ['manifest', 'dockerfile']:
        try:
            ret = utils.ensure_str(base64.encodebytes(utils.ensure_bytes(content_data)))
        except Exception as err:
            logger.warn("could not base64 encode content - exception: {}".format(err))
            ret = ""
    else:
        try:
            for package in list(content_data.keys()):
                el = {}
                try:
                    el['package'] = content_data[package]['name']
                    el['type'] = content_data[package]['type'].upper()
                    el['location'] = content_data[package].get('location', None) or 'Unknown'
                    el['version'] = content_data[package].get('version', None) or 'Unknown'
                    el['origin'] = content_data[package].get('origin', None) or 'Unknown'
                    el['license'] = content_data[package].get('license', None) or 'Unknown'
                except Exception as err:
                    el = {}
                if el:
                    ret.append(el)
            if not ret:
                raise Exception("empty return list after generic element parse")
        except Exception as err:
            logger.debug("couldn't parse any generic package elements, returning raw content_data - exception: {}".format(err))
            ret = content_data

    return ret

>>>>>>> 78b23d7e
def make_cvss_scores(metrics):
    """
     [
        {
          "cvss_v2": {
            "base_metrics": {
              ...
            },
            "vector_string": "AV:N/AC:L/Au:N/C:P/I:P/A:P",
            "version": "2.0"
          },
          "cvss_v3": {
            "base_metrics": {
             ...
            },
            "vector_string": "CVSS:3.0/AV:N/AC:L/PR:N/UI:N/S:U/C:H/I:H/A:H",
            "version": "3.0"
          },
          "id": "CVE-2019-1234"
        },
        {
          "cvss_v2": {
            "base_metrics": {
              ...
            },
            "vector_string": "AV:N/AC:L/Au:N/C:P/I:P/A:P",
            "version": "2.0"
          },
          "cvss_v3": {
            "base_metrics": {
             ...
            },
            "vector_string": "CVSS:3.0/AV:N/AC:L/PR:N/UI:N/S:U/C:H/I:H/A:H",
            "version": "3.0"
          },
          "id": "CVE-2019-3134"
        },
     ]
    :param metrics:
    :return:
    """
    score_list = []

    for metric in metrics:
        new_score_packet = {
            'id': metric.get('id'),
        }
        score_list.append(new_score_packet)

        for i in [3, 2]:
            cvss_dict = metric.get('cvss_v{}'.format(i), {})
            base_metrics = cvss_dict.get('base_metrics', {}) if cvss_dict else {}

            tmp = base_metrics.get('base_score', -1.0)
            base_score = float(tmp) if tmp else -1.0
            tmp = base_metrics.get('exploitability_score', -1.0)
            exploitability_score = float(tmp) if tmp else -1.0
            tmp = base_metrics.get('impact_score', -1.0)
            impact_score = float(tmp) if tmp else -1.0

            new_score_packet['cvss_v{}'.format(i)] = {
                'base_score': base_score,
                'exploitability_score': exploitability_score,
                'impact_score': impact_score
            }

    return score_list


def make_response_vulnerability(vulnerability_type, vulnerability_data):
    ret = []

    if not vulnerability_data:
        logger.warn("empty query data given to format - returning empty result")
        return ret

    eltemplate = {
        'vuln': 'None',
        'severity': 'None',
        'url': 'None',
        'fix': 'None',
        'package': 'None',
        'package_name': 'None',
        'package_version': 'None',
        'package_type': 'None',
        'package_cpe': 'None',
        'package_cpe23': 'None',
        'package_path': 'None',
        'feed': 'None',
        'feed_group': 'None',
        'nvd_data': 'None',
        'vendor_data': 'None'
    }

    osvulns = []
    nonosvulns = []

    keymap = {
        'vuln': 'CVE_ID',
        'severity': 'Severity',
        'package': 'Vulnerable_Package',
        'fix': 'Fix_Available',
        'url': 'URL',
        'package_type': 'Package_Type',
        'feed': 'Feed',
        'feed_group': 'Feed_Group',
        'package_name': 'Package_Name',
        'package_path': 'Package_Path',
        'package_version': 'Package_Version',
    }
    id_cves_map = {}
    scan_result = vulnerability_data['legacy_report']
    try:
        for imageId in list(scan_result.keys()):
            header = scan_result[imageId]['result']['header']
            rows = scan_result[imageId]['result']['rows']
            for row in rows:
                el = {}
                el.update(eltemplate)
                for k in list(keymap.keys()):
                    try:
                        el[k] = row[header.index(keymap[k])]
                    except:
                        el[k] = 'None'

                    # conversions
                    if el[k] == 'N/A':
                        el[k] = 'None'


                if el['package_type'].lower() in anchore_engine.common.os_package_types:
                    osvulns.append(el)
                else:
                    nonosvulns.append(el)

                el['nvd_data'] = []
                el['vendor_data'] = []
                if row[header.index('CVES')]:
                    all_data = json.loads(row[header.index('CVES')])  # {'nvd_data': [], 'vendor_data': []}
                    el['nvd_data'] = make_cvss_scores(all_data.get('nvd_data', []))
                    el['vendor_data'] = make_cvss_scores(all_data.get('vendor_data', []))
                    for nvd_el in el['nvd_data']:
                        id_cves_map[nvd_el.get('id')] = el.get('vuln')

    except Exception as err:
        logger.exception('could not prepare query response')
        logger.warn("could not prepare query response - exception: " + str(err))
        ret = []

    #non-os CPE search
    keymap = {
        'vuln': 'vulnerability_id',
        'severity': 'severity',
        'package_name': 'name',
        'package_version': 'version',
        'package_path': 'pkg_path',
        'package_type': 'pkg_type',
        'package_cpe': 'cpe',
        'package_cpe23': 'cpe23',
        'url': 'link',
        'feed': 'feed_name',
        'feed_group': 'feed_namespace',
    }
    scan_result = vulnerability_data['cpe_report']
    for vuln in scan_result:

        el = {}
        el.update(eltemplate)

        for k in list(keymap.keys()):
            el[k] = vuln[keymap[k]]

        if vuln['name'] != vuln['version']:
            pkg_final = "{}-{}".format(vuln['name'], vuln['version'])
        else:
            pkg_final = vuln['name']

        el['package'] = pkg_final

        # get nvd scores
        el['nvd_data'] = []
        el['nvd_data'] = make_cvss_scores(vuln.get('nvd_data', []))

        # get vendor scores
        el['vendor_data'] = []
        el['vendor_data'] = make_cvss_scores(vuln.get('vendor_data', []))

        fixed_in = vuln.get('fixed_in', [])
        el['fix'] = ', '.join(fixed_in) if fixed_in else 'None'

        # dedup logic for filtering nvd cpes that are referred by vulndb
        if vuln.get('feed_name') == 'vulndb':
            for nvd_item in vuln.get('nvd_data', []):
                try:
                    id_cves_map[nvd_item.get('id')] = el.get('vuln')
                except Exception as err:
                    logger.warn('failure during vulnerability dedup check (vulndbs over nvd) with {}'.format(err))

        nonosvulns.append(el)

    # perform a de-dup pass
    final_nonosvulns = []
    for v in nonosvulns:
        include = True
        try:
            if v.get('vuln') in id_cves_map:
                include = False
        except Exception as err:
            logger.warn("failure during vulnerability dedup check: {}".format(str(err)))

        if include:
            final_nonosvulns.append(v)

    if vulnerability_type == 'os':
        ret = osvulns
    elif vulnerability_type == 'non-os':
        ret = final_nonosvulns
    elif vulnerability_type == 'all':
        ret = osvulns + final_nonosvulns
    else:
        ret = vulnerability_data

    return ret


def make_response_policyeval(eval_record, params, catalog_client):
    ret = {}
    try:
        tag = eval_record['tag']

        ret[tag] = {}

        if eval_record['evalId'] and eval_record['policyId']:
            ret[tag]['detail'] = {}
            if params and 'detail' in params and params['detail']:
                eval_data = eval_record['result']
                ret[tag]['detail']['result'] = eval_data
                bundle_data = catalog_client.get_document('policy_bundles', eval_record['policyId'])
                ret[tag]['detail']['policy'] = bundle_data

            ret[tag]['policyId'] = eval_record['policyId']

            if eval_record['final_action'].upper() in ['GO', 'WARN']:
                ret[tag]['status'] = 'pass'
            else:
                ret[tag]['status'] = 'fail'

            ret[tag]['last_evaluation'] = datetime.datetime.utcfromtimestamp(eval_record['created_at']).isoformat() + 'Z'

        else:
            ret[tag]['policyId'] = "N/A"
            ret[tag]['final_action'] = "fail"
            ret[tag]['last_evaluation'] = "N/A"
            ret[tag]['detail'] = {}

    except Exception as err:
        raise Exception("failed to format policy eval response: " + str(err))

    return ret


def make_response_image(image_record, include_detail=True):
    ret = image_record

    image_content = {'metadata': {}}
    for key in ['arch', 'distro', 'distro_version', 'dockerfile_mode', 'image_size', 'layer_count']:
        val = image_record.pop(key, None)
        image_content['metadata'][key] = val
    image_record['image_content'] = image_content

    if image_record['annotations']:
        try:
            annotation_data = json.loads(image_record['annotations'])
            image_record['annotations'] = annotation_data
        except:
            pass

    # try to assemble full strings
    if image_record and 'image_detail' in image_record:
        for image_detail in image_record['image_detail']:
            try:
                image_detail['fulldigest'] = image_detail['registry'] + "/" + image_detail['repo'] + "@" + image_detail[
                    'digest']
                image_detail['fulltag'] = image_detail['registry'] + "/" + image_detail['repo'] + ":" + image_detail[
                    'tag']
            except:
                image_detail['fulldigest'] = None
                image_detail['fulltag'] = None

            for removekey in ['record_state_val', 'record_state_key']:
                image_detail.pop(removekey, None)

            for datekey in ['last_updated', 'created_at', 'tag_detected_at']:
                try:
                    image_detail[datekey] = datetime.datetime.utcfromtimestamp(image_detail[datekey]).isoformat() + 'Z'
                except:
                    pass

    if not include_detail:
        image_record['image_detail'] = []

    for datekey in ['last_updated', 'created_at', 'analyzed_at']:
        try:
            image_record[datekey] = datetime.datetime.utcfromtimestamp(image_record[datekey]).isoformat() +'Z'
        except:
            pass

    for removekey in ['record_state_val', 'record_state_key']:
        image_record.pop(removekey, None)

    return ret


<<<<<<< HEAD
=======
def impl_template(request_inputs):
    user_auth = request_inputs['auth']
    method = request_inputs['method']
    bodycontent = request_inputs['bodycontent']
    params = request_inputs['params']

    return_object = {}
    httpcode = 500
    try:
        pass
    except Exception as err:
        return_object = make_response_error(err, in_httpcode=httpcode)
        httpcode = return_object['httpcode']

    return return_object, httpcode

>>>>>>> 78b23d7e
def lookup_imageDigest_from_imageId(request_inputs, imageId):
    user_auth = request_inputs['auth']
    method = request_inputs['method']
    bodycontent = request_inputs['bodycontent']
    params = request_inputs['params']

    userId = request_inputs['userId']
    ret = None

    try:
        client = internal_client_for(CatalogClient, request_inputs['userId'])
        image_records = client.get_image_by_id(imageId=imageId)
        if image_records:
            image_record = image_records[0]

        imageDigest = image_record['imageDigest']
        ret = imageDigest

    except Exception as err:
        logger.debug("operation exception: " + str(err))
        raise err

    return ret

def vulnerability_query(account, digest, vulnerability_type, force_refresh=False, vendor_only=True, doformat=False):
    # user_auth = request_inputs['auth']
    # method = request_inputs['method']
    # bodycontent = request_inputs['bodycontent']
    # params = request_inputs['params']

    return_object = {}
    httpcode = 500
    # userId = request_inputs['userId']

    localconfig = anchore_engine.configuration.localconfig.get_config()
    system_user_auth = localconfig['system_user_auth']
    verify = localconfig['internal_ssl_verify']

    # force_refresh = params.get('force_refresh', False)
    # vendor_only = params.get('vendor_only', True)

    try:
        if vulnerability_type not in anchore_engine.common.image_vulnerability_types + ['all']:
            httpcode = 404
            raise Exception("content type ("+str(vulnerability_type)+") not available")

        # tag = params.pop('tag', None)
        # imageDigest = params.pop('imageDigest', None)
        # digest = params.pop('digest', None)
        catalog_client = internal_client_for(CatalogClient, account)

        image_report = catalog_client.get_image(digest)

        if image_report and image_report['analysis_status'] != taskstate.complete_state('analyze'):
            httpcode = 404
            raise Exception("image is not analyzed - analysis_status: " + image_report['analysis_status'])

        imageDigest = image_report['imageDigest']
        try:
            image_detail = image_report['image_detail'][0]
            imageId = image_detail['imageId']
            client = internal_client_for(PolicyEngineClient, account)
            resp = client.get_image_vulnerabilities(user_id=account, image_id=imageId, force_refresh=force_refresh, vendor_only=vendor_only)
            if doformat:
                ret = make_response_vulnerability(vulnerability_type, resp)
                return_object[imageDigest] = ret
            else:
                return_object[imageDigest] = resp

            httpcode = 200
        except Exception as err:
            httpcode = 500
            raise Exception("could not fetch vulnerabilities - exception: " + str(err))

        httpcode = 200
    except Exception as err:
        return_object = make_response_error(err, in_httpcode=httpcode)
        httpcode = return_object['httpcode']

    return return_object, httpcode

def get_content(request_inputs, content_type, doformat=False):
    user_auth = request_inputs['auth']
    method = request_inputs['method']
    bodycontent = request_inputs['bodycontent']
    params = request_inputs['params']

    return_object = {}
    httpcode = 500
    userId, pw = user_auth
    try:
        localconfig = anchore_engine.configuration.localconfig.get_config()
        all_content_types = localconfig.get('image_content_types', []) + localconfig.get('image_metadata_types', [])
        if content_type not in all_content_types:
            httpcode = 404
            raise Exception("content type ("+str(content_type)+") not available")

        tag = params.pop('tag', None)
        imageDigest = params.pop('imageDigest', None)
        digest = params.pop('digest', None)
        logger.debug('Request inputs: {}'.format(request_inputs))
        client = internal_client_for(CatalogClient, request_inputs['userId'])
        image_report = client.get_image(imageDigest)

        if image_report and image_report['analysis_status'] != taskstate.complete_state('analyze'):
            httpcode = 404
            raise Exception("image is not analyzed - analysis_status: " + image_report['analysis_status'])

        imageDigest = image_report['imageDigest']

        if content_type == 'manifest':
            try:
                image_manifest_data = client.get_document('manifest_data', imageDigest)
            except Exception as err:
                raise make_anchore_exception(err, input_message="cannot fetch content data {} from archive".format(content_type), input_httpcode=500)

            image_content_data = {
                'manifest': image_manifest_data
            }
        else:
            try:
                image_content_data = client.get_document('image_content_data', imageDigest)
            except Exception as err:
                raise make_anchore_exception(err, input_message="cannot fetch content data from archive", input_httpcode=500)

            # special handler for dockerfile contents from old method to new
            if content_type == 'dockerfile' and not image_content_data.get('dockerfile', None):
                try:
                    if image_report.get('dockerfile_mode', None) == 'Actual':
                        for image_detail in image_report.get('image_detail', []):
                            if image_detail.get('dockerfile', None):
                                logger.debug("migrating old dockerfile content form into new")
                                image_content_data['dockerfile'] = utils.ensure_str(base64.decodebytes(utils.ensure_bytes(image_detail.get('dockerfile', ""))))
                                client.put_document(user_auth, 'image_content_data', imageDigest, image_content_data)
                                break
                except Exception as err:
                    logger.warn("cannot fetch/decode dockerfile contents from image_detail - {}".format(err))

            if content_type not in image_content_data:
                httpcode = 404
                raise Exception("image content of type ("+str(content_type)+") was not an available type at analysis time for this image")

        return_object[imageDigest] = helpers.make_image_content_response(content_type, image_content_data[content_type])

        httpcode = 200
    except Exception as err:
        logger.exception('Failed content lookup')
        return_object = make_response_error(err, in_httpcode=httpcode)
        httpcode = return_object['httpcode']

    return return_object, httpcode

# repositories
@authorizer.requires([ActionBoundPermission(domain=RequestingAccountValue())])
def add_repository(repository=None, autosubscribe=False):
    try:
        request_inputs = anchore_engine.apis.do_request_prep(request, default_params={'autosubscribe':autosubscribe, 'repository':repository})
        return_object, httpcode = repositories(request_inputs)
    except Exception as err:
        httpcode = 500
        return_object = str(err)

    return return_object, httpcode

def repositories(request_inputs):
    method = request_inputs['method']
    bodycontent = request_inputs['bodycontent']
    params = request_inputs['params']

    return_object = {}
    httpcode = 500

    input_repo = None
    if params and 'repository' in params:
        input_repo = params['repository']

    autosubscribe = False
    if params and 'autosubscribe' in params:
        autosubscribe = params['autosubscribe']

    lookuptag = None
    if params and 'lookuptag' in params:
        lookuptag = params['lookuptag']

    try:
        if method == 'POST':
            logger.debug("handling POST: ")
            try:
                client = internal_client_for(CatalogClient, request_inputs['userId'])
                return_object = []
                repo_records = client.add_repo(regrepo=input_repo, autosubscribe=autosubscribe, lookuptag=lookuptag)
                for repo_record in repo_records:
                    return_object.append(repo_record)
                httpcode = 200
            except Exception as err:
                raise err

    except Exception as err:
        logger.debug("operation exception: " + str(err))
        return_object = make_response_error(err, in_httpcode=httpcode)
        httpcode = return_object['httpcode']


    return return_object, httpcode


# images CRUD
@authorizer.requires([ActionBoundPermission(domain=RequestingAccountValue())])
def list_imagetags():
    try:
        request_inputs = anchore_engine.apis.do_request_prep(request, default_params={})

        user_auth = request_inputs['auth']
        method = request_inputs['method']
        bodycontent = request_inputs['bodycontent']
        params = request_inputs['params']

        return_object = {}
        httpcode = 500

        client = internal_client_for(CatalogClient, request_inputs['userId'])

        return_object = client.get_imagetags()
        httpcode = 200

    except Exception as err:
        httpcode = 500
        return_object = str(err)

    return return_object, httpcode


@authorizer.requires([ActionBoundPermission(domain=RequestingAccountValue())])
def import_image_archive(archive_file):

    httpcode = 500
    try:
        request_inputs = anchore_engine.apis.do_request_prep(request, default_params={})
        request_account = request_inputs['userId']

        # TODO perform the archive format validation here, for now just a READ
        try:
            archive_buffer = archive_file.read()
        except Exception as err:
            httpcode = 409
            raise Exception("invalid archive format (must be an image archive tar.gz generated by anchore) - exception: {}".format(err))

        # get some information out of the archive for input validation
        archive_account = None
        archive_digest = None
        with tarfile.open(fileobj=io.BytesIO(archive_buffer), format=tarfile.PAX_FORMAT) as TFH:
            try:
                with TFH.extractfile("archive_manifest") as AMFH:
                    archive_manifest = json.loads(utils.ensure_str(AMFH.read()))
                    archive_account = archive_manifest['account']
                    archive_digest = archive_manifest['image_digest']
            except Exception as err:
                httpcode = 409
                raise Exception ("cannot extract/parse archive_manifest from archive file - exception: {}".format(err))

        # removed the bloe validation check as the checks are now performed in the archiving subsystem, based on the authenticated account
        # perform verification that the account set in the archive matches the calling account namespace
        # if (not request_account or not archive_account) or (request_account != archive_account):
        #     httpcode = 409
        #     raise Exception ("account in import archive ({}) does not match API request account ({})".format(archive_account, request_account))

        # make the import call to the catalog
        client = internal_client_for(CatalogClient, request_inputs['userId'])
        catalog_import_return_object = client.import_archive(archive_digest, io.BytesIO(archive_buffer))

        # finally grab the image record from the catalog, prep the respose and return
        image_record = client.get_image(archive_digest)
        return_object = [make_response_image(image_record, include_detail=True)]
        httpcode = 200

    except api_exceptions.AnchoreApiError as err:
        return_object = make_response_error(err, in_httpcode=err.__response_code__)
        httpcode = err.__response_code__
    except Exception as err:
        logger.debug("operation exception: " + str(err))
        return_object = make_response_error(err, in_httpcode=httpcode)
        httpcode = return_object['httpcode']

    return return_object, httpcode

@authorizer.requires([ActionBoundPermission(domain=RequestingAccountValue())])
def list_images(history=None, image_to_get=None, fulltag=None, detail=False):

    httpcode = 500
    try:
        if image_to_get and not fulltag:
            fulltag = image_to_get.get('tag')
            digest = image_to_get.get('digest')
        else:
            digest = None

        return_object = do_list_images(account=ApiRequestContextProxy.namespace(), filter_digest=digest, filter_tag=fulltag, history=history)
        httpcode = 200
    except api_exceptions.AnchoreApiError as err:
        return_object = make_response_error(err, in_httpcode=err.__response_code__)
        httpcode = err.__response_code__
    except Exception as err:
        logger.debug("operation exception: " + str(err))
        return_object = make_response_error(err, in_httpcode=httpcode)
        httpcode = return_object['httpcode']

    return return_object, httpcode


def validate_pullstring_is_tag(pullstring):
    try:
        parsed = parse_dockerimage_string(pullstring)
        return parsed.get('tag') is not None
    except Exception as e:
        logger.debug_exception('Error parsing pullstring {}. Err = {}'.format(pullstring, e))
        raise ValueError('Error parsing pullstring {}'.format(pullstring))


def validate_pullstring_is_digest(pullstring):
    try:
        parsed = parse_dockerimage_string(pullstring)
        return parsed.get('digest') is not None
    except Exception as e:
        logger.debug_exception('Error parsing pullstring {}. Err = {}'.format(pullstring, e))
        raise ValueError('Error parsing pullstring {}'.format(pullstring))


digest_regex = re.compile('sha256:[a-fA-F0-9]{64}')


def validate_archive_digest(digest: str):
    return digest is not None and digest_regex.match(digest.strip())


@authorizer.requires([ActionBoundPermission(domain=RequestingAccountValue())])
def add_image(image, force=False, autosubscribe=False):


    # TODO: use for validation pass
    spec = ApiRequestContextProxy.get_service().api_spec

    httpcode = 500
    try:
        request_inputs = anchore_engine.apis.do_request_prep(request, default_params={'force': force})

        try:
            normalized = normalize_image_add_source(analysis_request_dict=image)
            validate_image_add_source(normalized, spec)
        except api_exceptions.AnchoreApiError:
            raise
        except Exception as e:
            raise api_exceptions.BadRequest('Could not validate request due to error', detail={'validation_error': str(e)})

        enable_subscriptions = [
            'analysis_update'
        ]

        if autosubscribe:
            enable_subscriptions.append('tag_update')

        source = normalized['source']

        return_object = analyze_image(ApiRequestContextProxy.namespace(), source, force, enable_subscriptions, image.get('annotations'))
        httpcode = 200
    except api_exceptions.AnchoreApiError as err:
        raise err
        # httpcode = err.__response_code__
        # return_object = make_response_error(err.message, details=err.detail, in_httpcode=httpcode)
    except ValueError as err:
        httpcode = 400
        return_object = make_response_error(str(err), in_httpcode=400)
    except Exception as err:
        logger.debug("operation exception: {}".format(str(err)))
        return_object = make_response_error(err, in_httpcode=httpcode)
        httpcode = return_object['httpcode']

    return return_object, httpcode


@authorizer.requires([ActionBoundPermission(domain=RequestingAccountValue())])
def delete_image(imageDigest, force=False):
    try:
        request_inputs = anchore_engine.apis.do_request_prep(request, default_params={'force': force})
        return_object, httpcode = images_imageDigest(request_inputs, imageDigest)
    except Exception as err:
        httpcode = 500
        return_object = str(err)

    return return_object, httpcode


@authorizer.requires([ActionBoundPermission(domain=RequestingAccountValue())])
def get_image(imageDigest, history=None):

    try:
        request_inputs = anchore_engine.apis.do_request_prep(request, default_params={'history': False})
        return_object, httpcode = images_imageDigest(request_inputs, imageDigest)
    except Exception as err:
        httpcode = 500
        return_object = str(err)

    return return_object, httpcode

@flask_metrics.do_not_track()
@authorizer.requires([ActionBoundPermission(domain=RequestingAccountValue())])
def get_image_by_imageId(imageId, history=None):
    try:
        request_inputs = anchore_engine.apis.do_request_prep(request, default_params={'history': False})
        try:
            imageDigest = lookup_imageDigest_from_imageId(request_inputs, imageId)
        except:
            imageDigest = imageId

        return_object, httpcode = images_imageDigest(request_inputs, imageDigest)
    except Exception as err:
        httpcode = 500
        return_object = str(err)

    return return_object, httpcode

@flask_metrics.do_not_track()
@authorizer.requires([ActionBoundPermission(domain=RequestingAccountValue())])
def delete_image_by_imageId(imageId, force=False):
    try:
        request_inputs = anchore_engine.apis.do_request_prep(request, default_params={'force': force})
        try:
            imageDigest = lookup_imageDigest_from_imageId(request_inputs, imageId)
        except:
            imageDigest = imageId

        request_inputs = anchore_engine.apis.do_request_prep(request, default_params={})
        return_object, httpcode = images_imageDigest(request_inputs, imageDigest)
    except Exception as err:
        httpcode = 500
        return_object = str(err)

    return return_object, httpcode

@authorizer.requires([ActionBoundPermission(domain=RequestingAccountValue())])
def get_image_policy_check(imageDigest, policyId=None, tag=None, detail=True, history=False):
    try:
        request_inputs = anchore_engine.apis.do_request_prep(request, default_params={'tag':None, 'detail':True, 'history':False, 'policyId':None})
        return_object, httpcode = images_imageDigest_check(request_inputs, imageDigest)
    except Exception as err:
        httpcode = 500
        return_object = str(err)

    return return_object, httpcode

@flask_metrics.do_not_track()
@authorizer.requires([ActionBoundPermission(domain=RequestingAccountValue())])
def get_image_policy_check_by_imageId(imageId, policyId=None, tag=None, detail=None, history=None):
    try:
        request_inputs = anchore_engine.apis.do_request_prep(request, default_params={})
        try:
            imageDigest = lookup_imageDigest_from_imageId(request_inputs, imageId)
        except:
            imageDigest = imageId

        request_inputs = anchore_engine.apis.do_request_prep(request, default_params={'tag':None, 'detail':True, 'history':False, 'policyId':None})
        return_object, httpcode = images_imageDigest_check(request_inputs, imageDigest)
    except Exception as err:
        httpcode = 500
        return_object = str(err)

    return return_object, httpcode

@authorizer.requires([ActionBoundPermission(domain=RequestingAccountValue())])
def list_image_metadata(imageDigest):
    try:
        localconfig = anchore_engine.configuration.localconfig.get_config()
        return_object = localconfig.get('image_metadata_types', [])
        httpcode = 200
    except Exception as err:
        httpcode = 500
        return_object = str(err)

    return return_object, httpcode

@flask_metrics.do_not_track()
@authorizer.requires([ActionBoundPermission(domain=RequestingAccountValue())])
def get_image_metadata_by_type(imageDigest, mtype):
    try:
        request_inputs = anchore_engine.apis.do_request_prep(request, default_params={'imageDigest':imageDigest})

        return_object, httpcode = get_content(request_inputs, mtype, doformat=True)
        if httpcode == 200:
            return_object = {
                'imageDigest': imageDigest,
                'metadata_type': mtype,
                'metadata': list(return_object.values())[0]
            }

    except Exception as err:
        httpcode = 500
        return_object = str(err)

    return return_object, httpcode

@authorizer.requires([ActionBoundPermission(domain=RequestingAccountValue())])
def list_image_content(imageDigest):
    try:
        localconfig = anchore_engine.configuration.localconfig.get_config()
        return_object = localconfig.get('image_content_types', [])
        httpcode = 200
    except Exception as err:
        httpcode = 500
        return_object = str(err)

    return return_object, httpcode

@flask_metrics.do_not_track()
@authorizer.requires([ActionBoundPermission(domain=RequestingAccountValue())])
def list_image_content_by_imageid(imageId):
    try:
        localconfig = anchore_engine.configuration.localconfig.get_config()
        return_object = localconfig.get('image_content_types', [])
        httpcode = 200
    except Exception as err:
        httpcode = 500
        return_object = str(err)

    return return_object, httpcode

@flask_metrics.do_not_track()
@authorizer.requires([ActionBoundPermission(domain=RequestingAccountValue())])
def get_image_content_by_type(imageDigest, ctype):
    try:
        request_inputs = anchore_engine.apis.do_request_prep(request, default_params={'imageDigest':imageDigest})

        return_object, httpcode = get_content(request_inputs, ctype, doformat=True)
        if httpcode == 200:
            return_object = {
                'imageDigest': imageDigest,
                'content_type': ctype,
                'content': list(return_object.values())[0]
            }

    except Exception as err:
        httpcode = 500
        return_object = str(err)

    return return_object, httpcode

@flask_metrics.do_not_track()
@authorizer.requires([ActionBoundPermission(domain=RequestingAccountValue())])
def get_image_content_by_type_files(imageDigest):
    return get_image_content_by_type(imageDigest, 'files')

@flask_metrics.do_not_track()
@authorizer.requires([ActionBoundPermission(domain=RequestingAccountValue())])
def get_image_content_by_type_javapackage(imageDigest):
    return get_image_content_by_type(imageDigest, 'java')

@flask_metrics.do_not_track()
@authorizer.requires([ActionBoundPermission(domain=RequestingAccountValue())])
def get_image_content_by_type_imageId(imageId, ctype):
    try:
        request_inputs = anchore_engine.apis.do_request_prep(request, default_params={})
        try:
            imageDigest = lookup_imageDigest_from_imageId(request_inputs, imageId)
        except:
            imageDigest = imageId

        return_object, httpcode = get_image_content_by_type(imageDigest, ctype)

    except Exception as err:
        httpcode = 500
        return_object = str(err)

    return return_object, httpcode

@flask_metrics.do_not_track()
@authorizer.requires([ActionBoundPermission(domain=RequestingAccountValue())])
def get_image_content_by_type_imageId_files(imageId):
    return get_image_content_by_type_imageId(imageId, 'files')

@flask_metrics.do_not_track()
@authorizer.requires([ActionBoundPermission(domain=RequestingAccountValue())])
def get_image_content_by_type_imageId_javapackage(imageId):
    return get_image_content_by_type_imageId(imageId, 'java')


@flask_metrics.do_not_track()
@authorizer.requires([ActionBoundPermission(domain=RequestingAccountValue())])
def get_image_vulnerability_types(imageDigest):
    try:
        return_object = anchore_engine.common.image_vulnerability_types + ['all']
        httpcode = 200

    except Exception as err:
        httpcode = 500
        return_object = str(err)

    return return_object, httpcode

@flask_metrics.do_not_track()
@authorizer.requires([ActionBoundPermission(domain=RequestingAccountValue())])
def get_image_vulnerability_types_by_imageId(imageId):
    try:
        request_inputs = anchore_engine.apis.do_request_prep(request, default_params={})
        try:
            imageDigest = lookup_imageDigest_from_imageId(request_inputs, imageId)
        except:
            imageDigest = imageId

        return_object, httpcode = get_image_vulnerability_types(imageDigest)

    except Exception as err:
        httpcode = 500
        return_object = str(err)

    return return_object, httpcode

@flask_metrics.do_not_track()
@authorizer.requires([ActionBoundPermission(domain=RequestingAccountValue())])
def get_image_vulnerabilities_by_type(imageDigest, vtype, force_refresh=False, vendor_only=True):
    try:
        vulnerability_type = vtype

        return_object, httpcode = vulnerability_query(ApiRequestContextProxy.namespace(), imageDigest, vulnerability_type, force_refresh, vendor_only, doformat=True)
        if httpcode == 200:
            return_object = {
                'imageDigest': imageDigest,
                'vulnerability_type': vulnerability_type,
                'vulnerabilities': list(return_object.values())[0]
            }

    except Exception as err:
        logger.exception('Exception getting vulns')
        httpcode = 500
        return_object = str(err)

    return return_object, httpcode

@flask_metrics.do_not_track()
@authorizer.requires([ActionBoundPermission(domain=RequestingAccountValue())])
def get_image_vulnerabilities_by_type_imageId(imageId, vtype):
    try:
        vulnerability_type = vtype
        request_inputs = anchore_engine.apis.do_request_prep(request, default_params={})
        try:
            imageDigest = lookup_imageDigest_from_imageId(request_inputs, imageId)
        except:
            imageDigest = imageId

        return_object, httpcode = get_image_vulnerabilities_by_type(imageDigest, vulnerability_type)

    except Exception as err:
        httpcode = 500
        return_object = str(err)

    return return_object, httpcode

#@flask_metrics.do_not_track()
#@authorizer.requires([ActionBoundPermission(domain=RequestingAccountValue())])
#def import_image(analysis_report):
#    try:
#        request_inputs = anchore_engine.apis.do_request_prep(request, default_params={})
#        return_object, httpcode = do_import_image(request_inputs, analysis_report)
#
#    except Exception as err:
#        httpcode = 500
#        return_object = str(err)
#
#    return return_object, httpcode


#def do_import_image(request_inputs, importRequest):
#    user_auth = request_inputs['auth']
#    method = request_inputs['method']
#    bodycontent = request_inputs['bodycontent']
#    params = request_inputs['params']
#
#    return_object = {}
#    httpcode = 500
#
#    userId, pw = user_auth
#
#    try:
#        client = internal_client_for(CatalogClient, request_inputs['userId'])
#        return_object = []
#        image_records = client.import_image(json.loads(bodycontent))
#        for image_record in image_records:
#            return_object.append(make_response_image(image_record))
#        httpcode = 200
#
#    except Exception as err:
#        logger.debug("operation exception: " + str(err))
#        return_object = make_response_error(err, in_httpcode=httpcode)
#        httpcode = return_object['httpcode']
#
#    return(return_object, httpcode)


def do_list_images(account, filter_tag=None, filter_digest=None, history=False):
    client = internal_client_for(CatalogClient, account)

    try:
        # Query param fulltag has precedence for search
        image_records = client.list_images(tag=filter_tag, digest=filter_digest, history=history)

        return [make_response_image(image_record, include_detail=True) for image_record in image_records]

    except Exception as err:
        logger.debug("operation exception: " + str(err))
        raise err


def analyze_image(account, source, force=False, enable_subscriptions=None, annotations=None):
    """
    Analyze an image from a source where a source can be one of:

    'digest': {
      'pullstring': str, (digest or tag, e.g docker.io/alpine@sha256:abc),
      'tag': str, the tag itself to associate (e.g. docker.io/alpine:latest),
      'creation_timestamp_override: str, rfc3339 format. necessary only if not doing a force re-analysis of existing image,
      'dockerfile': str, the base64 encoded dockerfile content to associate with this tag at analysis time. optional
    }

    'tag': {
      'pullstring': str, the full tag-style pull string for docker (e.g. docker.io/nginx:latest),
      'dockerfile': str optional base-64 encoded dockerfile content to associate with this tag at analysis time. optional
    }

    'archive': {
      'digest': str, the digest to restore from the analysis archive
    }

    :param account: str account id
    :param source: dict source object with keys: 'tag', 'digest', and 'archive', with associated config for pulling source from each. See the api spec for schema details
    :param force: bool, if true re-analyze existing image
    :param enable_subscriptions: the list of subscriptions to enable at add time. Optional
    :param annotations: Dict of k/v annotations. Optional.
    :return: resulting image record
    """

    if not source:
        raise Exception('Must have source to fetch image or analysis from')

    client = internal_client_for(CatalogClient, account)
    tag = None
    digest = None
    ts = None
    is_from_archive = False
    dockerfile = None
    image_check = None
    try:
        logger.debug("handling POST: source={}, force={}, enable_subscriptions={}, annotations={}".format(source, force, enable_subscriptions, annotations))

        # if not, add it and set it up to be analyzed
        if source.get('archive'):
            img_source = source.get('archive')
            # Do archive-based add
            digest = img_source['digest']
            is_from_archive = True
        elif source.get('tag'):
            # Do tag-based add
            img_source= source.get('tag')
            tag = img_source['pullstring']
            dockerfile = img_source.get('dockerfile')

        elif source.get('digest'):
            # Do digest-based add
            img_source = source.get('digest')

            tag = img_source['tag']
            digest_info = anchore_engine.utils.parse_dockerimage_string(img_source['pullstring'])
            digest = digest_info['digest']
            dockerfile = img_source.get('dockerfile')

            ts = img_source.get('creation_timestamp_override')
            if ts:
                try:
                    ts = utils.rfc3339str_to_epoch(ts)
                except Exception as err:
                    raise api_exceptions.InvalidDateFormat('source.creation_timestamp_override', ts)

            if force:
                # Grab the trailing digest sha section and ensure it exists
                try:
                    image_check = client.get_image(digest)
                    if not image_check:
                        raise Exception('No image found for digest {}'.format(digest))
                except Exception as err:
                    raise ValueError("image digest must already exist to force re-analyze using tag+digest")
            elif not ts:
                # If a new analysis of an image by digest + tag, we need a timestamp to insert into the tag history properly
                raise ValueError("must supply creation_timestamp_override when adding a new image by tag+digest")
        else:
            raise ValueError("The source property must have at least one of tag, digest, or archive set to non-null")

        # add the image to the catalog
        image_record = client.add_image(tag=tag, digest=digest, dockerfile=dockerfile, annotations=annotations,
                                        created_at=ts, from_archive=is_from_archive, allow_dockerfile_update=force)

        imageDigest = image_record['imageDigest']

        # finally, do any state updates and return
        if image_record:
            logger.debug("added image: " + str(imageDigest))

            # auto-subscribe for NOW
            for image_detail in image_record['image_detail']:
                fulltag = image_detail['registry'] + "/" + image_detail['repo'] + ":" + image_detail['tag']

                foundtypes = []
                try:
                    subscription_records = client.get_subscription(subscription_key=fulltag)
                except Exception as err:
                    subscription_records = []

                for subscription_record in subscription_records:
                    if subscription_record['subscription_key'] == fulltag:
                        foundtypes.append(subscription_record['subscription_type'])

                sub_types = anchore_engine.common.subscription_types
                for sub_type in sub_types:
                    if sub_type in ['repo_update']:
                        continue
                    if sub_type not in foundtypes:
                        try:
                            default_active = False
                            if enable_subscriptions and sub_type in enable_subscriptions:
                                logger.debug("auto-subscribing image: " + str(sub_type))
                                default_active = True
                            client.add_subscription({'active': default_active, 'subscription_type': sub_type,
                                                     'subscription_key': fulltag})
                        except:
                            try:
                                client.update_subscription({'subscription_type': sub_type, 'subscription_key': fulltag})
                            except:
                                pass
                    else:
                        if enable_subscriptions and sub_type in enable_subscriptions:
                            client.update_subscription({'active': True, 'subscription_type': sub_type, 'subscription_key': fulltag})

            # set the state of the image appropriately
            currstate = image_record['analysis_status']
            if not currstate:
                newstate = taskstate.init_state('analyze', None)
            elif force or currstate == taskstate.fault_state('analyze'):
                newstate = taskstate.reset_state('analyze')
            elif image_record['image_status'] == 'deleted':
                newstate = taskstate.reset_state('analyze')
            else:
                newstate = currstate

            if (currstate != newstate) or (force):
                logger.debug("state change detected: " + str(currstate) + " : " + str(newstate))
                image_record.update({'image_status': 'active', 'analysis_status': newstate})
                updated_image_record = client.update_image(imageDigest, image_record)
                if updated_image_record:
                    image_record = updated_image_record[0]
            else:
                logger.debug("no state change detected: " + str(currstate) + " : " + str(newstate))

            return [make_response_image(image_record, include_detail=True)]
    except Exception as err:
        logger.debug("operation exception: " + str(err))
        raise err


def images_imageDigest(request_inputs, imageDigest):
    user_auth = request_inputs['auth']
    method = request_inputs['method']
    bodycontent = request_inputs['bodycontent']
    params = request_inputs.get('params', {})

    return_object = {}
    httpcode = 500

    username, pw = user_auth
    userId = request_inputs['userId']

    try:
        client = internal_client_for(CatalogClient, request_inputs['userId'])

        if method == 'GET':
            logger.debug("handling GET on imageDigest: " + str(imageDigest))

            image_record = client.get_image(imageDigest)
            if image_record:
                if 'detail' in params and not params.get('detail'):
                    detail = False
                else:
                    detail = True
                return_object = [make_response_image(image_record, include_detail=detail)]
                httpcode = 200
            else:
                httpcode = 404
                raise Exception("cannot locate specified image")

        elif method == 'DELETE':
            logger.debug("handling DELETE on imageDigest: " + str(imageDigest))

            rc = False
            try:
                rc = client.delete_image(imageDigest, force=params['force'])
            except Exception as err:
                raise err

            if rc:
                return_object = rc
                httpcode = 200
            else:
                httpcode = 500
                raise Exception("failed to delete")

    except Exception as err:
        logger.debug("operation exception: " + str(err))
        return_object = make_response_error(err, in_httpcode=httpcode)
        httpcode = return_object['httpcode']

    return return_object, httpcode


def images_check_impl(request_inputs, image_records):
    method = request_inputs['method']
    bodycontent = request_inputs['bodycontent']
    params = request_inputs['params']

    return_object = []
    httpcode = 500
    userId = request_inputs['userId']

    try:
        client = internal_client_for(CatalogClient, request_inputs['userId'])

        if 'policyId' in params and params['policyId']:
            bundle_records = client.get_policy(policyId=params['policyId'])
            policyId = params['policyId']
        else:
            bundle_records = client.get_active_policy()
            policyId = None
        if not bundle_records:
            httpcode = 404
            raise Exception("user has no active policy to evaluate: " + str(userId))

        # this is to check that we got at least one evaluation in the response, otherwise routine should throw a 404
        atleastone = False

        if image_records:
            for image_record in image_records:
                imageDigest = image_record['imageDigest']
                return_object_el = {}
                return_object_el[imageDigest] = {}

                tags = []
                if params and 'tag' in params and params['tag']:
                    image_info = anchore_engine.common.images.get_image_info(userId, "docker", params['tag'], registry_lookup=False,
                                                                             registry_creds=[])
                    if 'fulltag' in image_info and image_info['fulltag']:
                        params['tag'] = image_info['fulltag']
                    tags.append(params['tag'])

                else:
                    for image_detail in image_record['image_detail']:
                        fulltag = image_detail['registry'] + "/" + image_detail['repo'] + ":" + image_detail['tag']
                        tags.append(fulltag)

                for tag in tags:
                    if tag not in return_object_el[imageDigest]:
                        return_object_el[imageDigest][tag] = []

                    try:
                        if params and params.get('history', False):
                            results = client.get_evals(imageDigest=imageDigest, tag=tag, policyId=policyId)
                        elif params and params.get('interactive', False):
                            results = [client.get_eval_interactive(imageDigest=imageDigest, tag=tag, policyId=policyId)]
                        else:
                            results = [client.get_eval_latest(imageDigest=imageDigest, tag=tag, policyId=policyId)]

                    except Exception as err:
                        results = []

                    httpcode = 200
                    for result in results:
                        fresult = make_response_policyeval(result, params, client)
                        return_object_el[imageDigest][tag].append(fresult[tag])
                        atleastone = True

                if return_object_el:
                    return_object.append(return_object_el)
        else:
            httpcode = 404
            raise Exception("could not find image record(s) input imageDigest(s)")

        if not atleastone:
            httpcode = 404
            raise Exception("could not find any evaluations for input images")

    except Exception as err:
        logger.debug("operation exception: " + str(err))
        return_object = make_response_error(err, in_httpcode=httpcode)
        httpcode = return_object['httpcode']

    return return_object, httpcode


def images_imageDigest_check(request_inputs, imageDigest):
    user_auth = request_inputs['auth']
    method = request_inputs['method']
    bodycontent = request_inputs['bodycontent']
    params = request_inputs['params']

    return_object = {}
    httpcode = 500
    username, pw = user_auth
    userId = request_inputs['userId']
    try:
        client = internal_client_for(CatalogClient, request_inputs['userId'])
        image_record = client.get_image(imageDigest)

        if image_record and image_record['analysis_status'] != taskstate.complete_state('analyze'):
            httpcode = 404
            raise Exception("image is not analyzed - analysis_status: " + str(image_record['analysis_status']))

        # Use a list of records here for backwards compat of api
        return_object, httpcode = images_check_impl(request_inputs, [image_record])
    except Exception as err:
        logger.debug("operation exception: " + str(err))
        return_object = make_response_error(err, in_httpcode=httpcode)
        httpcode = return_object['httpcode']

    return return_object, httpcode



def _get_image_ok(account, imageDigest):
    """
    Get the image id if the image exists and is analyzed, else raise error

    :param account:
    :param imageDigest:
    :return:
    """
    catalog_client = internal_client_for(CatalogClient, account)
    image_report = catalog_client.get_image(imageDigest)

    if image_report and image_report['analysis_status'] != taskstate.complete_state('analyze'):
        raise api_exceptions.ResourceNotFound('artifacts', detail={"details": "image is not analyzed - analysis_status: " + image_report['analysis_status']})
    elif not image_report:
        raise api_exceptions.ResourceNotFound(imageDigest, detail={})

    image_detail = image_report['image_detail'][0]
    imageId = image_detail['imageId']

    return imageId


@authorizer.requires([ActionBoundPermission(domain=RequestingAccountValue())])
def list_retrieved_files(imageDigest):
    """
    GET /images/{imageDigest}/artifacts/retrieved_files
    :param imageDigest:
    :param artifactType:
    :return:
    """

    account = ApiRequestContextProxy.namespace()
    try:
        imageId = _get_image_ok(account, imageDigest)

        client = internal_client_for(PolicyEngineClient, account)
        resp = client.list_image_analysis_artifacts(user_id=account, image_id=imageId, artifact_type='retrieved_files')
        return resp, 200
    except api_exceptions.AnchoreApiError:
        raise
    except Exception as err:
        raise api_exceptions.InternalError(str(err), detail={})


@authorizer.requires([ActionBoundPermission(domain=RequestingAccountValue())])
def list_file_content_search_results(imageDigest):
    """
    GET /images/{imageDigest}/artifacts/file_content_search
    :param imageDigest:
    :param artifactType:
    :return:
    """

    account = ApiRequestContextProxy.namespace()
    try:
        imageId = _get_image_ok(account, imageDigest)

        client = internal_client_for(PolicyEngineClient, account)
        resp = client.list_image_analysis_artifacts(user_id=account, image_id=imageId, artifact_type='file_content_search')
        return resp, 200
    except api_exceptions.AnchoreApiError:
        raise
    except Exception as err:
        raise api_exceptions.InternalError(str(err), detail={})


@authorizer.requires([ActionBoundPermission(domain=RequestingAccountValue())])
def list_secret_search_results(imageDigest):
    """
    GET /images/{imageDigest}/artifacts/secret_search
    :param imageDigest:
    :param artifactType:
    :return:
    """

    account = ApiRequestContextProxy.namespace()
    try:
        imageId = _get_image_ok(account, imageDigest)

        client = internal_client_for(PolicyEngineClient, account)
        resp = client.list_image_analysis_artifacts(user_id=account, image_id=imageId, artifact_type='secret_search')
        return resp, 200
    except api_exceptions.AnchoreApiError:
        raise
    except Exception as err:
        raise api_exceptions.InternalError(str(err), detail={})<|MERGE_RESOLUTION|>--- conflicted
+++ resolved
@@ -31,172 +31,6 @@
 authorizer = get_authorizer()
 
 
-<<<<<<< HEAD
-=======
-def make_response_content(content_type, content_data):
-    ret = []
-
-    localconfig = anchore_engine.configuration.localconfig.get_config()
-    all_content_types = localconfig.get('image_content_types', []) + localconfig.get('image_metadata_types', [])
-    if content_type not in all_content_types:    
-        logger.warn("input content_type (" + str(content_type) +") not supported (" + str(
-            all_content_types) + ")")
-        return ret
-
-    if not content_data:
-        logger.warn("empty content data given to format - returning empty result")
-        return ret
-
-    # type-specific formatting of content data
-    if content_type == 'os':
-        elkeys = ['license', 'origin', 'size', 'type', 'version']
-        for package in list(content_data.keys()):
-            el = {}
-            try:
-                el['package'] = package
-                for k in elkeys:
-                    if k in content_data[package]:
-                        el[k] = content_data[package][k]
-                    else:
-                        el[k] = None
-
-                # Special formatting for rpms
-                if content_data[package].get('type', "").lower() in ['rpm']:
-                    v = content_data[package].get('version', None)
-                    r = content_data[package].get('release', None)
-                    if (v and r) and (v.lower() != 'n/a') and r.lower() != 'n/a':
-                        el['version'] = "{}-{}".format(v, r)
-
-            except:
-                el = {}
-            if el:
-                ret.append(el)
-
-    elif content_type == 'npm':
-        for package in list(content_data.keys()):
-            el = {}
-            try:
-                el['package'] = content_data[package]['name']
-                el['type'] = 'NPM'
-                el['location'] = package
-                el['version'] = content_data[package]['versions'][0]
-                el['origin'] = ','.join(content_data[package]['origins']) or 'Unknown'
-                el['license'] = ' '.join(content_data[package]['lics']) or 'Unknown'
-            except:
-                el = {}
-            if el:
-                ret.append(el)
-
-    elif content_type == 'gem':
-        for package in list(content_data.keys()):
-            el = {}
-            try:
-                el['package'] = content_data[package]['name']
-                el['type'] = 'GEM'
-                el['location'] = package
-                el['version'] = content_data[package]['versions'][0]
-                el['origin'] = ','.join(content_data[package]['origins']) or 'Unknown'
-                el['license'] = ' '.join(content_data[package]['lics']) or 'Unknown'
-            except:
-                el = {}
-            if el:
-                ret.append(el)
-
-    elif content_type == 'python':
-        for package in list(content_data.keys()):
-            el = {}
-            try:
-                el['package'] = content_data[package]['name']
-                el['type'] = 'PYTHON'
-                el['location'] = content_data[package]['location']
-                el['version'] = content_data[package]['version']
-                el['origin'] = content_data[package]['origin'] or 'Unknown'
-                el['license'] = content_data[package]['license'] or 'Unknown'
-            except:
-                el = {}
-            if el:
-                ret.append(el)
-
-    elif content_type == 'java':
-        for package in list(content_data.keys()):
-            el = {}
-            try:
-                el['package'] = content_data[package]['name']
-                el['type'] = content_data[package]['type'].upper()
-                el['location'] = content_data[package]['location']
-                el['specification-version'] = content_data[package]['specification-version']
-                el['implementation-version'] = content_data[package]['implementation-version']
-                el['maven-version'] = content_data[package]['maven-version']
-                el['origin'] = content_data[package]['origin'] or 'Unknown'
-            except:
-                el = {}
-            if el:
-                ret.append(el)
-    elif content_type == 'files':
-        elmap = {
-            'linkdst': 'linkdest',
-            'size': 'size',
-            'mode': 'mode',
-            'sha256': 'sha256',
-            'type': 'type',
-            'uid': 'uid',
-            'gid': 'gid'
-        }
-        for filename in list(content_data.keys()):
-            el = {}
-            try:
-                el['filename'] = filename
-                for elkey in list(elmap.keys()):
-                    try:
-                        el[elmap[elkey]] = content_data[filename][elkey]
-                    except:
-                        el[elmap[elkey]] = None
-
-                # special formatting
-                el['mode'] = format(stat.S_IMODE(el['mode']), '05o')
-                if el['sha256'] == 'DIRECTORY_OR_OTHER':
-                    el['sha256'] = None
-
-            except Exception as err:
-                el = {}
-            if el:
-                ret.append(el)
-    elif content_type in ['docker_history']:
-        try:
-            ret = utils.ensure_str(base64.encodebytes(utils.ensure_bytes(json.dumps(content_data))))
-        except Exception as err:
-            logger.warn("could not convert content to json/base64 encode - exception: {}".format(err))
-            ret = ""
-    elif content_type in ['manifest', 'dockerfile']:
-        try:
-            ret = utils.ensure_str(base64.encodebytes(utils.ensure_bytes(content_data)))
-        except Exception as err:
-            logger.warn("could not base64 encode content - exception: {}".format(err))
-            ret = ""
-    else:
-        try:
-            for package in list(content_data.keys()):
-                el = {}
-                try:
-                    el['package'] = content_data[package]['name']
-                    el['type'] = content_data[package]['type'].upper()
-                    el['location'] = content_data[package].get('location', None) or 'Unknown'
-                    el['version'] = content_data[package].get('version', None) or 'Unknown'
-                    el['origin'] = content_data[package].get('origin', None) or 'Unknown'
-                    el['license'] = content_data[package].get('license', None) or 'Unknown'
-                except Exception as err:
-                    el = {}
-                if el:
-                    ret.append(el)
-            if not ret:
-                raise Exception("empty return list after generic element parse")
-        except Exception as err:
-            logger.debug("couldn't parse any generic package elements, returning raw content_data - exception: {}".format(err))
-            ret = content_data
-
-    return ret
-
->>>>>>> 78b23d7e
 def make_cvss_scores(metrics):
     """
      [
@@ -510,25 +344,6 @@
     return ret
 
 
-<<<<<<< HEAD
-=======
-def impl_template(request_inputs):
-    user_auth = request_inputs['auth']
-    method = request_inputs['method']
-    bodycontent = request_inputs['bodycontent']
-    params = request_inputs['params']
-
-    return_object = {}
-    httpcode = 500
-    try:
-        pass
-    except Exception as err:
-        return_object = make_response_error(err, in_httpcode=httpcode)
-        httpcode = return_object['httpcode']
-
-    return return_object, httpcode
-
->>>>>>> 78b23d7e
 def lookup_imageDigest_from_imageId(request_inputs, imageId):
     user_auth = request_inputs['auth']
     method = request_inputs['method']
